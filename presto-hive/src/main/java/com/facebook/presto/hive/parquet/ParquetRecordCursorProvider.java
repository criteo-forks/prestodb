/*
 * Licensed under the Apache License, Version 2.0 (the "License");
 * you may not use this file except in compliance with the License.
 * You may obtain a copy of the License at
 *
 *     http://www.apache.org/licenses/LICENSE-2.0
 *
 * Unless required by applicable law or agreed to in writing, software
 * distributed under the License is distributed on an "AS IS" BASIS,
 * WITHOUT WARRANTIES OR CONDITIONS OF ANY KIND, either express or implied.
 * See the License for the specific language governing permissions and
 * limitations under the License.
 */
package com.facebook.presto.hive.parquet;

import com.facebook.presto.hive.FileFormatDataSourceStats;
import com.facebook.presto.hive.HdfsEnvironment;
import com.facebook.presto.hive.HiveColumnHandle;
import com.facebook.presto.hive.HiveRecordCursorProvider;
import com.facebook.presto.hive.ParquetHiveRecordCursorStats;
import com.facebook.presto.spi.ConnectorSession;
import com.facebook.presto.spi.RecordCursor;
import com.facebook.presto.spi.predicate.TupleDomain;
import com.facebook.presto.spi.type.TypeManager;
import com.google.common.collect.ImmutableSet;
import org.apache.hadoop.conf.Configuration;
import org.apache.hadoop.fs.Path;
import org.joda.time.DateTimeZone;

import javax.inject.Inject;

import java.util.List;
import java.util.Optional;
import java.util.Properties;
import java.util.Set;

import static com.facebook.presto.hive.HiveSessionProperties.isParquetPredicatePushdownEnabled;
import static com.facebook.presto.hive.HiveSessionProperties.isUseParquetColumnNames;
import static com.facebook.presto.hive.HiveUtil.getDeserializerClassName;
import static java.util.Objects.requireNonNull;

public class ParquetRecordCursorProvider
        implements HiveRecordCursorProvider
{
    private static final Set<String> PARQUET_SERDE_CLASS_NAMES = ImmutableSet.<String>builder()
            .add("org.apache.hadoop.hive.ql.io.parquet.serde.ParquetHiveSerDe")
            .add("parquet.hive.serde.ParquetHiveSerDe")
            .build();

    private final HdfsEnvironment hdfsEnvironment;
    private final FileFormatDataSourceStats stats;
<<<<<<< HEAD
    private final ParquetHiveRecordCursorStats splitStats;

    @Inject
    public ParquetRecordCursorProvider(HiveClientConfig hiveClientConfig, HdfsEnvironment hdfsEnvironment, FileFormatDataSourceStats stats, ParquetHiveRecordCursorStats splitStats)
    {
        this(requireNonNull(hiveClientConfig, "hiveClientConfig is null").isUseParquetColumnNames(), hdfsEnvironment, stats, splitStats);
    }

    public ParquetRecordCursorProvider(boolean useParquetColumnNames, HdfsEnvironment hdfsEnvironment, FileFormatDataSourceStats stats, ParquetHiveRecordCursorStats splitStats)
    {
        this.useParquetColumnNames = useParquetColumnNames;
        this.hdfsEnvironment = requireNonNull(hdfsEnvironment, "hdfsEnvironment is null");
        this.stats = requireNonNull(stats, "stats is null");
        this.splitStats = requireNonNull(splitStats, "split stats is null");
=======

    @Inject
    public ParquetRecordCursorProvider(HdfsEnvironment hdfsEnvironment, FileFormatDataSourceStats stats)
    {
        this.hdfsEnvironment = requireNonNull(hdfsEnvironment, "hdfsEnvironment is null");
        this.stats = requireNonNull(stats, "stats is null");
>>>>>>> d4b108fc
    }

    @Override
    public Optional<RecordCursor> createRecordCursor(
            Configuration configuration,
            ConnectorSession session,
            Path path,
            long start,
            long length,
            long fileSize,
            Properties schema,
            List<HiveColumnHandle> columns,
            TupleDomain<HiveColumnHandle> effectivePredicate,
            DateTimeZone hiveStorageTimeZone,
            TypeManager typeManager)
    {
        if (!PARQUET_SERDE_CLASS_NAMES.contains(getDeserializerClassName(schema))) {
            return Optional.empty();
        }

        return Optional.of(new ParquetHiveRecordCursor(
                hdfsEnvironment,
                session.getUser(),
                configuration,
                path,
                start,
                length,
                fileSize,
                schema,
                columns,
                isUseParquetColumnNames(session),
                typeManager,
                isParquetPredicatePushdownEnabled(session),
                effectivePredicate,
<<<<<<< HEAD
                stats,
                splitStats));
=======
                stats));
>>>>>>> d4b108fc
    }
}<|MERGE_RESOLUTION|>--- conflicted
+++ resolved
@@ -49,29 +49,14 @@
 
     private final HdfsEnvironment hdfsEnvironment;
     private final FileFormatDataSourceStats stats;
-<<<<<<< HEAD
     private final ParquetHiveRecordCursorStats splitStats;
 
     @Inject
-    public ParquetRecordCursorProvider(HiveClientConfig hiveClientConfig, HdfsEnvironment hdfsEnvironment, FileFormatDataSourceStats stats, ParquetHiveRecordCursorStats splitStats)
+    public ParquetRecordCursorProvider(HdfsEnvironment hdfsEnvironment, FileFormatDataSourceStats stats, ParquetHiveRecordCursorStats splitStats)
     {
-        this(requireNonNull(hiveClientConfig, "hiveClientConfig is null").isUseParquetColumnNames(), hdfsEnvironment, stats, splitStats);
-    }
-
-    public ParquetRecordCursorProvider(boolean useParquetColumnNames, HdfsEnvironment hdfsEnvironment, FileFormatDataSourceStats stats, ParquetHiveRecordCursorStats splitStats)
-    {
-        this.useParquetColumnNames = useParquetColumnNames;
         this.hdfsEnvironment = requireNonNull(hdfsEnvironment, "hdfsEnvironment is null");
         this.stats = requireNonNull(stats, "stats is null");
         this.splitStats = requireNonNull(splitStats, "split stats is null");
-=======
-
-    @Inject
-    public ParquetRecordCursorProvider(HdfsEnvironment hdfsEnvironment, FileFormatDataSourceStats stats)
-    {
-        this.hdfsEnvironment = requireNonNull(hdfsEnvironment, "hdfsEnvironment is null");
-        this.stats = requireNonNull(stats, "stats is null");
->>>>>>> d4b108fc
     }
 
     @Override
@@ -106,11 +91,7 @@
                 typeManager,
                 isParquetPredicatePushdownEnabled(session),
                 effectivePredicate,
-<<<<<<< HEAD
                 stats,
                 splitStats));
-=======
-                stats));
->>>>>>> d4b108fc
     }
 }