--- conflicted
+++ resolved
@@ -23,14 +23,7 @@
 import com.facebook.presto.spi.PrestoException;
 import com.facebook.presto.spi.RecordCursor;
 import com.facebook.presto.spi.RecordPageSource;
-import com.facebook.presto.spi.block.Block;
 import com.facebook.presto.spi.predicate.TupleDomain;
-<<<<<<< HEAD
-import com.facebook.presto.spi.type.ArrayType;
-import com.facebook.presto.spi.type.RowType;
-import com.facebook.presto.spi.type.Type;
-=======
->>>>>>> 62cf40c8
 import com.facebook.presto.testing.TestingConnectorSession;
 import com.google.common.base.Joiner;
 import com.google.common.collect.ImmutableList;
@@ -46,7 +39,6 @@
 import org.apache.hadoop.hive.serde2.objectinspector.ObjectInspector;
 import org.apache.hadoop.hive.serde2.objectinspector.PrimitiveObjectInspector;
 import org.apache.hadoop.hive.serde2.objectinspector.PrimitiveObjectInspector.PrimitiveCategory;
-import org.apache.hadoop.hive.serde2.objectinspector.StandardStructObjectInspector;
 import org.apache.hadoop.hive.serde2.objectinspector.StructField;
 import org.apache.hadoop.hive.serde2.objectinspector.StructObjectInspector;
 import org.apache.hadoop.hive.serde2.typeinfo.VarcharTypeInfo;
@@ -97,19 +89,8 @@
         extends AbstractTestHiveFileFormats
 {
     private static final FileFormatDataSourceStats STATS = new FileFormatDataSourceStats();
-<<<<<<< HEAD
-    private static final ParquetHiveRecordCursorStats SPLIT_STATS = new ParquetHiveRecordCursorStats();
-    private static TestingConnectorSession parquetCursorSession = new TestingConnectorSession(new HiveSessionProperties(createParquetHiveClientConfig(false, false, false), new OrcFileWriterConfig()).getSessionProperties());
-    private static TestingConnectorSession parquetCursorSessionUseName = new TestingConnectorSession(new HiveSessionProperties(createParquetHiveClientConfig(false, false, true), new OrcFileWriterConfig()).getSessionProperties());
-    private static TestingConnectorSession parquetCursorPushdownSession = new TestingConnectorSession(new HiveSessionProperties(createParquetHiveClientConfig(false, true, false), new OrcFileWriterConfig()).getSessionProperties());
-    private static TestingConnectorSession parquetCursorPushdownSessionUseName = new TestingConnectorSession(new HiveSessionProperties(createParquetHiveClientConfig(false, true, true), new OrcFileWriterConfig()).getSessionProperties());
-    private static TestingConnectorSession parquetPageSourceSession = new TestingConnectorSession(new HiveSessionProperties(createParquetHiveClientConfig(true, false, false), new OrcFileWriterConfig()).getSessionProperties());
-    private static TestingConnectorSession parquetPageSourceSessionUseName = new TestingConnectorSession(new HiveSessionProperties(createParquetHiveClientConfig(true, false, true), new OrcFileWriterConfig()).getSessionProperties());
-    private static TestingConnectorSession parquetPageSourcePushdown = new TestingConnectorSession(new HiveSessionProperties(createParquetHiveClientConfig(true, true, false), new OrcFileWriterConfig()).getSessionProperties());
-=======
     private static TestingConnectorSession parquetPageSourceSession = new TestingConnectorSession(new HiveSessionProperties(createParquetHiveClientConfig(false), new OrcFileWriterConfig(), new ParquetFileWriterConfig()).getSessionProperties());
     private static TestingConnectorSession parquetPageSourceSessionUseName = new TestingConnectorSession(new HiveSessionProperties(createParquetHiveClientConfig(true), new OrcFileWriterConfig(), new ParquetFileWriterConfig()).getSessionProperties());
->>>>>>> 62cf40c8
 
     private static final DateTimeZone HIVE_STORAGE_TIME_ZONE = DateTimeZone.forID("Asia/Katmandu");
 
@@ -344,46 +325,6 @@
     }
 
     @Test(dataProvider = "rowCount")
-<<<<<<< HEAD
-    public void testParquet(int rowCount)
-            throws Exception
-    {
-        List<TestColumn> testColumns = getTestColumnsSupportedByParquet();
-        assertThatFileFormat(PARQUET)
-                .withColumns(testColumns)
-                .withRowsCount(rowCount)
-                .withSession(parquetCursorSession)
-                .isReadableByRecordCursor(new ParquetRecordCursorProvider(HDFS_ENVIRONMENT, STATS, SPLIT_STATS));
-        assertThatFileFormat(PARQUET)
-                .withColumns(testColumns)
-                .withRowsCount(rowCount)
-                .withSession(parquetCursorPushdownSession)
-                .isReadableByRecordCursor(new ParquetRecordCursorProvider(HDFS_ENVIRONMENT, STATS, SPLIT_STATS));
-    }
-
-    @Test(dataProvider = "rowCount")
-    public void testParquetCaseInsensitiveColumnLookup(int rowCount)
-            throws Exception
-    {
-        List<TestColumn> writeColumns = ImmutableList.of(new TestColumn("column_name", javaStringObjectInspector, "test", utf8Slice("test"), false));
-        List<TestColumn> readColumns = ImmutableList.of(new TestColumn("Column_Name", javaStringObjectInspector, "test", utf8Slice("test"), false));
-        assertThatFileFormat(PARQUET)
-                .withWriteColumns(writeColumns)
-                .withReadColumns(readColumns)
-                .withRowsCount(rowCount)
-                .withSession(parquetCursorSessionUseName)
-                .isReadableByRecordCursor(new ParquetRecordCursorProvider(HDFS_ENVIRONMENT, STATS, SPLIT_STATS));
-        assertThatFileFormat(PARQUET)
-                .withWriteColumns(writeColumns)
-                .withReadColumns(readColumns)
-                .withRowsCount(rowCount)
-                .withSession(parquetCursorPushdownSessionUseName)
-                .isReadableByRecordCursor(new ParquetRecordCursorProvider(HDFS_ENVIRONMENT, STATS, SPLIT_STATS));
-    }
-
-    @Test(dataProvider = "rowCount")
-=======
->>>>>>> 62cf40c8
     public void testParquetPageSource(int rowCount)
             throws Exception
     {
@@ -426,29 +367,6 @@
                 .isReadableByPageSource(new ParquetPageSourceFactory(TYPE_MANAGER, HDFS_ENVIRONMENT, STATS));
     }
 
-<<<<<<< HEAD
-    @Test(dataProvider = "rowCount")
-    public void testParquetUseColumnNames(int rowCount)
-            throws Exception
-    {
-        List<TestColumn> writeColumns = getTestColumnsSupportedByParquet();
-        List<TestColumn> readColumns = Lists.reverse(writeColumns);
-        assertThatFileFormat(PARQUET)
-                .withWriteColumns(writeColumns)
-                .withReadColumns(readColumns)
-                .withRowsCount(rowCount)
-                .withSession(parquetCursorSessionUseName)
-                .isReadableByRecordCursor(new ParquetRecordCursorProvider(HDFS_ENVIRONMENT, STATS, SPLIT_STATS));
-        assertThatFileFormat(PARQUET)
-                .withWriteColumns(writeColumns)
-                .withReadColumns(readColumns)
-                .withRowsCount(rowCount)
-                .withSession(parquetCursorPushdownSessionUseName)
-                .isReadableByRecordCursor(new ParquetRecordCursorProvider(HDFS_ENVIRONMENT, STATS, SPLIT_STATS));
-    }
-
-=======
->>>>>>> 62cf40c8
     private static List<TestColumn> getTestColumnsSupportedByParquet()
     {
         // Write of complex hive data to Parquet is broken
@@ -465,274 +383,6 @@
     }
 
     @Test(dataProvider = "rowCount")
-<<<<<<< HEAD
-    public void testParquetThrift(int rowCount)
-    {
-        RowType nameType = RowType.anonymous(ImmutableList.of(createUnboundedVarcharType(), createUnboundedVarcharType()));
-        RowType phoneType = RowType.anonymous(ImmutableList.of(createUnboundedVarcharType(), createUnboundedVarcharType()));
-        RowType personType = RowType.anonymous(ImmutableList.of(nameType, INTEGER, createUnboundedVarcharType(), new ArrayType(phoneType)));
-
-        List<TestColumn> testColumns = ImmutableList.of(
-                new TestColumn(
-                        "persons",
-                        getStandardListObjectInspector(
-                                getStandardStructObjectInspector(
-                                        ImmutableList.of("name", "id", "email", "phones"),
-                                        ImmutableList.of(
-                                                getStandardStructObjectInspector(
-                                                        ImmutableList.of("first_name", "last_name"),
-                                                        ImmutableList.of(javaStringObjectInspector, javaStringObjectInspector)),
-                                                javaIntObjectInspector,
-                                                javaStringObjectInspector,
-                                                getStandardListObjectInspector(
-                                                        getStandardStructObjectInspector(
-                                                                ImmutableList.of("number", "type"),
-                                                                ImmutableList.of(javaStringObjectInspector, javaStringObjectInspector)))))),
-                        null,
-                        arrayBlockOf(personType,
-                                rowBlockOf(ImmutableList.of(nameType, INTEGER, createUnboundedVarcharType(), new ArrayType(phoneType)),
-                                        rowBlockOf(ImmutableList.of(createUnboundedVarcharType(), createUnboundedVarcharType()), "Bob", "Roberts"),
-                                        0,
-                                        "bob.roberts@example.com",
-                                        arrayBlockOf(phoneType, rowBlockOf(ImmutableList.of(createUnboundedVarcharType(), createUnboundedVarcharType()), "1234567890", null))))));
-
-        File file = new File(this.getClass().getClassLoader().getResource("addressbook.parquet").getPath());
-        FileSplit split = new FileSplit(new Path(file.getAbsolutePath()), 0, file.length(), new String[0]);
-        HiveRecordCursorProvider cursorProvider = new ParquetRecordCursorProvider(HDFS_ENVIRONMENT, STATS, SPLIT_STATS);
-        testCursorProvider(cursorProvider, split, PARQUET, testColumns, SESSION, 1);
-    }
-
-    @Test
-    public void testParquetExtraStructFields1()
-            throws Exception
-    {
-        List<Type> nameTypes = ImmutableList.of(createUnboundedVarcharType(), createUnboundedVarcharType(), createUnboundedVarcharType());
-        RowType nameType = RowType.anonymous(nameTypes);
-        Block expectedNameBlock = rowBlockOf(nameTypes, "Bob", "Roberts", null);
-        StandardStructObjectInspector nameObjectInspector = getStandardStructObjectInspector(
-                ImmutableList.of("first_name", "last_name", "suffix"),
-                ImmutableList.of(javaStringObjectInspector, javaStringObjectInspector, javaStringObjectInspector));
-
-        StandardStructObjectInspector phoneObjectInspector = getStandardStructObjectInspector(
-                ImmutableList.of("number", "type", "fake_name_struct"),
-                ImmutableList.of(javaStringObjectInspector, javaStringObjectInspector, nameObjectInspector));
-        Block expectedPhoneBlock = rowBlockOf(ImmutableList.of(createUnboundedVarcharType(), createUnboundedVarcharType(), nameType), "1234567890", null, null);
-
-        testParquetReadAndVerify(nameType,
-                RowType.anonymous(ImmutableList.of(createUnboundedVarcharType(), createUnboundedVarcharType(), nameType)),
-                nameObjectInspector,
-                phoneObjectInspector,
-                expectedNameBlock,
-                expectedPhoneBlock,
-                true);
-    }
-
-    @Test
-    public void testParquetExtraStructFields2()
-            throws Exception
-    {
-        List<Type> nameTypes = ImmutableList.of(createUnboundedVarcharType(), createUnboundedVarcharType(), createUnboundedVarcharType(), createUnboundedVarcharType());
-        RowType nameType = RowType.anonymous(nameTypes);
-        Block expectedNameBlock = rowBlockOf(nameTypes, "Bob", null, "Roberts", null);
-        StandardStructObjectInspector nameObjectInspector = getStandardStructObjectInspector(
-                ImmutableList.of("first_name", "middle", "last_name", "suffix"),
-                ImmutableList.of(javaStringObjectInspector, javaStringObjectInspector, javaStringObjectInspector, javaStringObjectInspector));
-
-        StandardStructObjectInspector phoneObjectInspector = getStandardStructObjectInspector(
-                ImmutableList.of("fake_name_struct", "number", "type"),
-                ImmutableList.of(nameObjectInspector, javaStringObjectInspector, javaStringObjectInspector));
-        Block expectedPhoneBlock = rowBlockOf(ImmutableList.of(nameType, createUnboundedVarcharType(), createUnboundedVarcharType()), null, "1234567890", null);
-
-        testParquetReadAndVerify(nameType,
-                RowType.anonymous(ImmutableList.of(nameType, createUnboundedVarcharType(), createUnboundedVarcharType())),
-                nameObjectInspector,
-                phoneObjectInspector,
-                expectedNameBlock,
-                expectedPhoneBlock,
-                true);
-    }
-
-    @Test
-    public void testParquetRemovedStructFields1()
-            throws Exception
-    {
-        List<Type> nameTypes = ImmutableList.of(createUnboundedVarcharType(), createUnboundedVarcharType());
-        RowType nameType = RowType.anonymous(nameTypes);
-        Block expectedNameBlock = rowBlockOf(nameTypes, "Bob", null);
-        StandardStructObjectInspector nameObjectInspector = getStandardStructObjectInspector(
-                ImmutableList.of("first_name", "middle"),
-                ImmutableList.of(javaStringObjectInspector, javaStringObjectInspector));
-
-        StandardStructObjectInspector phoneObjectInspector = getStandardStructObjectInspector(
-                ImmutableList.of("number"),
-                ImmutableList.of(javaStringObjectInspector));
-        Block expectedPhoneBlock = rowBlockOf(ImmutableList.of(createUnboundedVarcharType()), "1234567890");
-
-        testParquetReadAndVerify(nameType,
-                RowType.anonymous(ImmutableList.of(createUnboundedVarcharType())),
-                nameObjectInspector,
-                phoneObjectInspector,
-                expectedNameBlock,
-                expectedPhoneBlock,
-                true);
-    }
-
-    @Test
-    public void testParquetRemovedStructFields2()
-            throws Exception
-    {
-        List<Type> nameTypes = ImmutableList.of(createUnboundedVarcharType());
-        RowType nameType = RowType.anonymous(nameTypes);
-        Block expectedNameBlock = rowBlockOf(nameTypes, "Roberts");
-        StandardStructObjectInspector nameObjectInspector = getStandardStructObjectInspector(
-                ImmutableList.of("last_name"),
-                ImmutableList.of(javaStringObjectInspector));
-
-        StandardStructObjectInspector phoneObjectInspector = getStandardStructObjectInspector(
-                ImmutableList.of("fake_name_struct", "number"),
-                ImmutableList.of(nameObjectInspector, javaStringObjectInspector));
-        Block expectedPhoneBlock = rowBlockOf(ImmutableList.of(nameType, createUnboundedVarcharType()), null, "1234567890");
-
-        testParquetReadAndVerify(nameType,
-                RowType.anonymous(ImmutableList.of(nameType, createUnboundedVarcharType())),
-                nameObjectInspector,
-                phoneObjectInspector,
-                expectedNameBlock,
-                expectedPhoneBlock,
-                true);
-    }
-
-    // Currently out-of-order fields in Parquet structs isn't supported
-    @Test(expectedExceptions = PrestoException.class)
-    public void testParquetStructFieldOrderChanged()
-            throws Exception
-    {
-        List<Type> nameTypes = ImmutableList.of(createUnboundedVarcharType(), createUnboundedVarcharType());
-        RowType nameType = RowType.anonymous(nameTypes);
-        Block expectedNameBlock = rowBlockOf(nameTypes, "Roberts", "Bob");
-        StandardStructObjectInspector nameObjectInspector = getStandardStructObjectInspector(
-                ImmutableList.of("last_name", "first_name"),
-                ImmutableList.of(javaStringObjectInspector, javaStringObjectInspector));
-
-        StandardStructObjectInspector phoneObjectInspector = getStandardStructObjectInspector(
-                ImmutableList.of("type", "number"),
-                ImmutableList.of(javaStringObjectInspector, javaStringObjectInspector));
-        Block expectedPhoneBlock = rowBlockOf(ImmutableList.of(createUnboundedVarcharType(), createUnboundedVarcharType()), null, "1234567890");
-
-        testParquetReadAndVerify(nameType,
-                RowType.anonymous(ImmutableList.of(createUnboundedVarcharType(), createUnboundedVarcharType())),
-                nameObjectInspector,
-                phoneObjectInspector,
-                expectedNameBlock,
-                expectedPhoneBlock,
-                true);
-    }
-
-    // Currently out-of-order fields in Parquet structs isn't supported
-    @Test(expectedExceptions = PrestoException.class)
-    public void testParquetStructFieldOrderChangedWithExtraFields()
-            throws Exception
-    {
-        List<Type> nameTypes = ImmutableList.of(createUnboundedVarcharType(), createUnboundedVarcharType(), createUnboundedVarcharType(), createUnboundedVarcharType());
-        RowType nameType = RowType.anonymous(nameTypes);
-        Block expectedNameBlock = rowBlockOf(nameTypes, null, "Roberts", null, "Bob");
-        StandardStructObjectInspector nameObjectInspector = getStandardStructObjectInspector(
-                ImmutableList.of("middle", "last_name", "suffix", "first_name"),
-                ImmutableList.of(javaStringObjectInspector, javaStringObjectInspector, javaStringObjectInspector, javaStringObjectInspector));
-
-        StandardStructObjectInspector phoneObjectInspector = getStandardStructObjectInspector(
-                ImmutableList.of("type", "fake_name_struct", "number"),
-                ImmutableList.of(javaStringObjectInspector, nameObjectInspector, javaStringObjectInspector));
-        Block expectedPhoneBlock = rowBlockOf(ImmutableList.of(createUnboundedVarcharType(), nameType, createUnboundedVarcharType()), null, null, "1234567890");
-
-        testParquetReadAndVerify(nameType,
-                RowType.anonymous(ImmutableList.of(createUnboundedVarcharType(), nameType, createUnboundedVarcharType())),
-                nameObjectInspector,
-                phoneObjectInspector,
-                expectedNameBlock,
-                expectedPhoneBlock,
-                true);
-    }
-
-    @Test
-    public void testParquetThriftUseNames()
-            throws Exception
-    {
-        testParquetThrift(true);
-    }
-
-    @Test
-    public void testParquetThriftUseIndexes()
-            throws Exception
-    {
-        testParquetThrift(false);
-    }
-
-    private void testParquetThrift(boolean useParquetColumnNames)
-            throws Exception
-    {
-        List<Type> nameTypes = ImmutableList.of(createUnboundedVarcharType(), createUnboundedVarcharType());
-        Block expectedNameBlock = rowBlockOf(nameTypes, "Bob", "Roberts");
-        StandardStructObjectInspector nameObjectInspector = getStandardStructObjectInspector(
-                ImmutableList.of("first_name", "last_name"),
-                ImmutableList.of(javaStringObjectInspector, javaStringObjectInspector));
-
-        StandardStructObjectInspector phoneObjectInspector = getStandardStructObjectInspector(
-                ImmutableList.of("number", "type"),
-                ImmutableList.of(javaStringObjectInspector, javaStringObjectInspector));
-        Block expectedPhoneBlock = rowBlockOf(ImmutableList.of(createUnboundedVarcharType(), createUnboundedVarcharType()), "1234567890", null);
-
-        testParquetReadAndVerify(RowType.anonymous(nameTypes),
-                RowType.anonymous(ImmutableList.of(createUnboundedVarcharType(), createUnboundedVarcharType())),
-                nameObjectInspector,
-                phoneObjectInspector,
-                expectedNameBlock,
-                expectedPhoneBlock,
-                useParquetColumnNames);
-    }
-
-    private void testParquetReadAndVerify(RowType nameType,
-            RowType phoneType,
-            StandardStructObjectInspector nameObjectInspector,
-            StandardStructObjectInspector phoneObjectInspector,
-            Block expectedNameBlock,
-            Block expectedPhoneBlock,
-            boolean useParquetColumnNames)
-            throws Exception
-    {
-        RowType personType = RowType.anonymous(ImmutableList.of(nameType, INTEGER, createUnboundedVarcharType(), new ArrayType(phoneType)));
-
-        List<TestColumn> testColumns = ImmutableList.<TestColumn>of(
-                new TestColumn(
-                        "persons",
-                        getStandardListObjectInspector(
-                                getStandardStructObjectInspector(
-                                        ImmutableList.of("name", "id", "email", "phones"),
-                                        ImmutableList.<ObjectInspector>of(
-                                                nameObjectInspector,
-                                                javaIntObjectInspector,
-                                                javaStringObjectInspector,
-                                                getStandardListObjectInspector(phoneObjectInspector)))),
-                        null,
-                        arrayBlockOf(personType,
-                                rowBlockOf(ImmutableList.of(nameType, INTEGER, createUnboundedVarcharType(), new ArrayType(phoneType)),
-                                        expectedNameBlock,
-                                        0,
-                                        "bob.roberts@example.com",
-                                        arrayBlockOf(phoneType, expectedPhoneBlock)))));
-
-        ConnectorSession testSession = new TestingConnectorSession(
-                new HiveSessionProperties(new HiveClientConfig().setUseParquetColumnNames(useParquetColumnNames), new OrcFileWriterConfig()).getSessionProperties());
-
-        File file = new File(this.getClass().getClassLoader().getResource("addressbook.parquet").getPath());
-        FileSplit split = new FileSplit(new Path(file.getAbsolutePath()), 0, file.length(), new String[0]);
-        HiveRecordCursorProvider cursorProvider = new ParquetRecordCursorProvider(HDFS_ENVIRONMENT, STATS, SPLIT_STATS);
-        testCursorProvider(cursorProvider, split, PARQUET, testColumns, testSession, 1);
-    }
-
-    @Test(dataProvider = "rowCount")
-=======
->>>>>>> 62cf40c8
     public void testDwrf(int rowCount)
             throws Exception
     {
@@ -800,20 +450,6 @@
         assertThatFileFormat(PARQUET)
                 .withWriteColumns(ImmutableList.of(writeColumn))
                 .withReadColumns(ImmutableList.of(readColumn))
-<<<<<<< HEAD
-                .withSession(parquetCursorSession)
-                .isReadableByRecordCursor(new ParquetRecordCursorProvider(HDFS_ENVIRONMENT, STATS, SPLIT_STATS));
-        assertThatFileFormat(PARQUET)
-                .withWriteColumns(ImmutableList.of(writeColumn))
-                .withReadColumns(ImmutableList.of(readColumn))
-                .withSession(parquetCursorPushdownSession)
-                .isReadableByRecordCursor(new ParquetRecordCursorProvider(HDFS_ENVIRONMENT, STATS, SPLIT_STATS));
-
-        assertThatFileFormat(PARQUET)
-                .withWriteColumns(ImmutableList.of(writeColumn))
-                .withReadColumns(ImmutableList.of(readColumn))
-=======
->>>>>>> 62cf40c8
                 .withSession(parquetPageSourceSession)
                 .isReadableByPageSource(new ParquetPageSourceFactory(TYPE_MANAGER, HDFS_ENVIRONMENT, STATS));
 
@@ -861,18 +497,6 @@
 
         assertThatFileFormat(PARQUET)
                 .withColumns(columns)
-<<<<<<< HEAD
-                .withSession(parquetCursorSession)
-                .isFailingForRecordCursor(new ParquetRecordCursorProvider(HDFS_ENVIRONMENT, STATS, SPLIT_STATS), expectedErrorCode, expectedMessage);
-        assertThatFileFormat(PARQUET)
-                .withColumns(columns)
-                .withSession(parquetCursorPushdownSession)
-                .isFailingForRecordCursor(new ParquetRecordCursorProvider(HDFS_ENVIRONMENT, STATS, SPLIT_STATS), expectedErrorCode, expectedMessage);
-
-        assertThatFileFormat(PARQUET)
-                .withColumns(columns)
-=======
->>>>>>> 62cf40c8
                 .withSession(parquetPageSourceSession)
                 .isFailingForPageSource(new ParquetPageSourceFactory(TYPE_MANAGER, HDFS_ENVIRONMENT, STATS), expectedErrorCode, expectedMessage);
 
