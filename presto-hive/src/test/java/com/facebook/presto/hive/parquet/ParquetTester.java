--- conflicted
+++ resolved
@@ -13,11 +13,6 @@
  */
 package com.facebook.presto.hive.parquet;
 
-<<<<<<< HEAD
-import com.facebook.presto.hive.FileFormatDataSourceStats;
-import com.facebook.presto.hive.parquet.reader.ParquetMetadataReader;
-import com.facebook.presto.hive.parquet.reader.ParquetReader;
-=======
 import com.facebook.presto.hive.HdfsEnvironment;
 import com.facebook.presto.hive.HiveClientConfig;
 import com.facebook.presto.hive.HiveSessionProperties;
@@ -33,7 +28,6 @@
 import com.facebook.presto.spi.Page;
 import com.facebook.presto.spi.RecordCursor;
 import com.facebook.presto.spi.RecordPageSource;
->>>>>>> d4b108fc
 import com.facebook.presto.spi.block.Block;
 import com.facebook.presto.spi.type.ArrayType;
 import com.facebook.presto.spi.type.DateType;
@@ -336,36 +330,11 @@
 
     private static void assertRecordCursor(List<Type> types, Iterator<?>[] valuesByField, RecordCursor cursor)
     {
-<<<<<<< HEAD
-        Path path = new Path(tempFile.getFile().toURI());
-        FileSystem fileSystem = path.getFileSystem(jobConf);
-        ParquetMetadata parquetMetadata = ParquetMetadataReader.readFooter(fileSystem, path, fileSystem.getFileStatus(path).getLen());
-        FileMetaData fileMetaData = parquetMetadata.getFileMetaData();
-        MessageType fileSchema = fileMetaData.getSchema();
-
-        long size = fileSystem.getFileStatus(path).getLen();
-        FSDataInputStream inputStream = fileSystem.open(path);
-        ParquetDataSource dataSource = new HdfsParquetDataSource(path, size, inputStream, new FileFormatDataSourceStats());
-
-        ParquetReader parquetReader = new ParquetReader(fileSchema, fileSchema, parquetMetadata.getBlocks(), dataSource, TYPE_MANAGER, newSimpleAggregatedMemoryContext());
-        assertEquals(parquetReader.getPosition(), 0);
-
-        int rowsProcessed = 0;
-        Iterator<?> iterator = expectedValues.iterator();
-        for (int batchSize = parquetReader.nextBatch(); batchSize >= 0; batchSize = parquetReader.nextBatch()) {
-            ColumnDescriptor columnDescriptor = fileSchema.getColumns().get(0);
-            Block block = parquetReader.readPrimitive(columnDescriptor, type);
-            for (int i = 0; i < batchSize; i++) {
-                assertTrue(iterator.hasNext());
-                Object expected = iterator.next();
-                Object actual = decodeObject(type, block, i);
-=======
         while (cursor.advanceNextPosition()) {
             for (int field = 0; field < types.size(); field++) {
                 assertTrue(valuesByField[field].hasNext());
                 Object expected = valuesByField[field].next();
                 Object actual = getActualCursorValue(cursor, types.get(field), field);
->>>>>>> d4b108fc
                 assertEquals(actual, expected);
             }
         }
