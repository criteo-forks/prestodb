/*
 * Licensed under the Apache License, Version 2.0 (the "License");
 * you may not use this file except in compliance with the License.
 * You may obtain a copy of the License at
 *
 *     http://www.apache.org/licenses/LICENSE-2.0
 *
 * Unless required by applicable law or agreed to in writing, software
 * distributed under the License is distributed on an "AS IS" BASIS,
 * WITHOUT WARRANTIES OR CONDITIONS OF ANY KIND, either express or implied.
 * See the License for the specific language governing permissions and
 * limitations under the License.
 */
package com.facebook.presto.hive;

import com.facebook.presto.PagesIndexPageSorter;
import com.facebook.presto.block.BlockEncodingManager;
import com.facebook.presto.hive.authentication.NoHdfsAuthentication;
import com.facebook.presto.hive.orc.DwrfPageSourceFactory;
import com.facebook.presto.hive.orc.OrcPageSourceFactory;
import com.facebook.presto.hive.parquet.ParquetPageSourceFactory;
import com.facebook.presto.hive.parquet.ParquetRecordCursorProvider;
import com.facebook.presto.hive.rcfile.RcFilePageSourceFactory;
import com.facebook.presto.hive.s3.HiveS3Config;
import com.facebook.presto.hive.s3.PrestoS3ConfigurationUpdater;
import com.facebook.presto.metadata.FunctionRegistry;
import com.facebook.presto.operator.PagesIndex;
import com.facebook.presto.spi.ColumnHandle;
import com.facebook.presto.spi.ConnectorSession;
import com.facebook.presto.spi.PageSorter;
import com.facebook.presto.spi.type.ArrayType;
import com.facebook.presto.spi.type.MapType;
import com.facebook.presto.spi.type.NamedTypeSignature;
import com.facebook.presto.spi.type.RowType;
import com.facebook.presto.spi.type.StandardTypes;
import com.facebook.presto.spi.type.Type;
import com.facebook.presto.spi.type.TypeSignatureParameter;
import com.facebook.presto.sql.analyzer.FeaturesConfig;
import com.facebook.presto.testing.TestingConnectorSession;
import com.facebook.presto.type.TypeRegistry;
import com.google.common.collect.ImmutableList;
import com.google.common.collect.ImmutableSet;

import java.util.List;
import java.util.Set;

import static java.util.stream.Collectors.toList;

public final class HiveTestUtils
{
    private HiveTestUtils()
    {
    }

    public static final ConnectorSession SESSION = new TestingConnectorSession(
            new HiveSessionProperties(new HiveClientConfig(), new OrcFileWriterConfig()).getSessionProperties());

    public static final TypeRegistry TYPE_MANAGER = new TypeRegistry();

    static {
        // associate TYPE_MANAGER with a function registry
        new FunctionRegistry(TYPE_MANAGER, new BlockEncodingManager(TYPE_MANAGER), new FeaturesConfig());
    }

    public static final HdfsEnvironment HDFS_ENVIRONMENT = createTestHdfsEnvironment(new HiveClientConfig());

    public static final PageSorter PAGE_SORTER = new PagesIndexPageSorter(new PagesIndex.TestingFactory(false));

    public static Set<HivePageSourceFactory> getDefaultHiveDataStreamFactories(HiveClientConfig hiveClientConfig)
    {
        FileFormatDataSourceStats stats = new FileFormatDataSourceStats();
        HdfsEnvironment testHdfsEnvironment = createTestHdfsEnvironment(hiveClientConfig);
        return ImmutableSet.<HivePageSourceFactory>builder()
                .add(new RcFilePageSourceFactory(TYPE_MANAGER, testHdfsEnvironment, stats))
                .add(new OrcPageSourceFactory(TYPE_MANAGER, hiveClientConfig, testHdfsEnvironment, stats))
                .add(new DwrfPageSourceFactory(TYPE_MANAGER, testHdfsEnvironment, stats))
<<<<<<< HEAD
                .add(new ParquetPageSourceFactory(TYPE_MANAGER, hiveClientConfig, testHdfsEnvironment, stats))
=======
                .add(new ParquetPageSourceFactory(TYPE_MANAGER, testHdfsEnvironment, stats))
>>>>>>> d4b108fc
                .build();
    }

    public static Set<HiveRecordCursorProvider> getDefaultHiveRecordCursorProvider(HiveClientConfig hiveClientConfig)
    {
        HdfsEnvironment testHdfsEnvironment = createTestHdfsEnvironment(hiveClientConfig);
        return ImmutableSet.<HiveRecordCursorProvider>builder()
<<<<<<< HEAD
                .add(new ParquetRecordCursorProvider(hiveClientConfig, testHdfsEnvironment, new FileFormatDataSourceStats(), new ParquetHiveRecordCursorStats()))
=======
                .add(new ParquetRecordCursorProvider(testHdfsEnvironment, new FileFormatDataSourceStats()))
>>>>>>> d4b108fc
                .add(new GenericHiveRecordCursorProvider(testHdfsEnvironment))
                .build();
    }

    public static Set<HiveFileWriterFactory> getDefaultHiveFileWriterFactories(HiveClientConfig hiveClientConfig)
    {
        HdfsEnvironment testHdfsEnvironment = createTestHdfsEnvironment(hiveClientConfig);
        return ImmutableSet.<HiveFileWriterFactory>builder()
                .add(new RcFileFileWriterFactory(testHdfsEnvironment, TYPE_MANAGER, new NodeVersion("test_version"), hiveClientConfig, new FileFormatDataSourceStats()))
                .add(new OrcFileWriterFactory(
                        testHdfsEnvironment,
                        TYPE_MANAGER,
                        new NodeVersion("test_version"),
                        hiveClientConfig,
                        new FileFormatDataSourceStats(),
                        new OrcFileWriterConfig()))
                .build();
    }

    public static List<Type> getTypes(List<? extends ColumnHandle> columnHandles)
    {
        ImmutableList.Builder<Type> types = ImmutableList.builder();
        for (ColumnHandle columnHandle : columnHandles) {
            types.add(TYPE_MANAGER.getType(((HiveColumnHandle) columnHandle).getTypeSignature()));
        }
        return types.build();
    }

    public static HdfsEnvironment createTestHdfsEnvironment(HiveClientConfig config)
    {
        HdfsConfiguration hdfsConfig = new HiveHdfsConfiguration(new HdfsConfigurationUpdater(config, new PrestoS3ConfigurationUpdater(new HiveS3Config())));
        return new HdfsEnvironment(hdfsConfig, config, new NoHdfsAuthentication());
    }

    public static MapType mapType(Type keyType, Type valueType)
    {
        return (MapType) TYPE_MANAGER.getParameterizedType(StandardTypes.MAP, ImmutableList.of(
                TypeSignatureParameter.of(keyType.getTypeSignature()),
                TypeSignatureParameter.of(valueType.getTypeSignature())));
    }

    public static ArrayType arrayType(Type elementType)
    {
        return (ArrayType) TYPE_MANAGER.getParameterizedType(
                StandardTypes.ARRAY,
                ImmutableList.of(TypeSignatureParameter.of(elementType.getTypeSignature())));
    }

    public static RowType rowType(List<NamedTypeSignature> elementTypeSignatures)
    {
        return (RowType) TYPE_MANAGER.getParameterizedType(
                StandardTypes.ROW,
                ImmutableList.copyOf(elementTypeSignatures.stream()
                        .map(TypeSignatureParameter::of)
                        .collect(toList())));
    }
}<|MERGE_RESOLUTION|>--- conflicted
+++ resolved
@@ -74,11 +74,7 @@
                 .add(new RcFilePageSourceFactory(TYPE_MANAGER, testHdfsEnvironment, stats))
                 .add(new OrcPageSourceFactory(TYPE_MANAGER, hiveClientConfig, testHdfsEnvironment, stats))
                 .add(new DwrfPageSourceFactory(TYPE_MANAGER, testHdfsEnvironment, stats))
-<<<<<<< HEAD
-                .add(new ParquetPageSourceFactory(TYPE_MANAGER, hiveClientConfig, testHdfsEnvironment, stats))
-=======
                 .add(new ParquetPageSourceFactory(TYPE_MANAGER, testHdfsEnvironment, stats))
->>>>>>> d4b108fc
                 .build();
     }
 
@@ -86,11 +82,7 @@
     {
         HdfsEnvironment testHdfsEnvironment = createTestHdfsEnvironment(hiveClientConfig);
         return ImmutableSet.<HiveRecordCursorProvider>builder()
-<<<<<<< HEAD
-                .add(new ParquetRecordCursorProvider(hiveClientConfig, testHdfsEnvironment, new FileFormatDataSourceStats(), new ParquetHiveRecordCursorStats()))
-=======
-                .add(new ParquetRecordCursorProvider(testHdfsEnvironment, new FileFormatDataSourceStats()))
->>>>>>> d4b108fc
+                .add(new ParquetRecordCursorProvider(testHdfsEnvironment, new FileFormatDataSourceStats(), new ParquetHiveRecordCursorStats()))
                 .add(new GenericHiveRecordCursorProvider(testHdfsEnvironment))
                 .build();
     }
