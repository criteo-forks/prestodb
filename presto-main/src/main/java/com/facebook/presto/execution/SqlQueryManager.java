--- conflicted
+++ resolved
@@ -74,15 +74,11 @@
 import java.util.function.Consumer;
 
 import static com.facebook.presto.SystemSessionProperties.getQueryMaxCpuTime;
+import static com.facebook.presto.SystemSessionProperties.getQueryMaxDataSize;
 import static com.facebook.presto.execution.QueryState.RUNNING;
 import static com.facebook.presto.execution.QueryStateMachine.QUERY_STATE_LOG;
 import static com.facebook.presto.spi.NodeState.ACTIVE;
-<<<<<<< HEAD
-import static com.facebook.presto.spi.StandardErrorCode.ABANDONED_QUERY;
 import static com.facebook.presto.spi.StandardErrorCode.EXCEEDED_DATA_SIZE_LIMIT;
-import static com.facebook.presto.spi.StandardErrorCode.EXCEEDED_TIME_LIMIT;
-=======
->>>>>>> 62cf40c8
 import static com.facebook.presto.spi.StandardErrorCode.NOT_SUPPORTED;
 import static com.facebook.presto.spi.StandardErrorCode.QUERY_TEXT_TOO_LARGE;
 import static com.facebook.presto.spi.StandardErrorCode.SERVER_STARTING_UP;
@@ -210,54 +206,6 @@
     @PostConstruct
     public void start()
     {
-<<<<<<< HEAD
-        queryManagementExecutor.scheduleWithFixedDelay(new Runnable()
-        {
-            @Override
-            public void run()
-            {
-                try {
-                    failAbandonedQueries();
-                }
-                catch (Throwable e) {
-                    log.error(e, "Error cancelling abandoned queries");
-                }
-
-                try {
-                    enforceMemoryLimits();
-                }
-                catch (Throwable e) {
-                    log.error(e, "Error enforcing memory limits");
-                }
-
-                try {
-                    enforceTimeLimits();
-                }
-                catch (Throwable e) {
-                    log.error(e, "Error enforcing query timeout limits");
-                }
-
-                try {
-                    enforceCpuLimits();
-                }
-                catch (Throwable e) {
-                    log.error(e, "Error enforcing query CPU time limits");
-                }
-
-                try {
-                    enforceQueryMaxDataSizeLimits();
-                }
-                catch (Throwable e) {
-                    log.warn(e, "Error enforcing query raw data size limits");
-                }
-
-                try {
-                    removeExpiredQueries();
-                }
-                catch (Throwable e) {
-                    log.error(e, "Error removing expired queries");
-                }
-=======
         queryTracker.start();
         queryManagementExecutor.scheduleWithFixedDelay(() -> {
             try {
@@ -266,13 +214,19 @@
             catch (Throwable e) {
                 log.error(e, "Error enforcing memory limits");
             }
->>>>>>> 62cf40c8
 
             try {
                 enforceCpuLimits();
             }
             catch (Throwable e) {
                 log.error(e, "Error enforcing query CPU time limits");
+            }
+
+            try {
+                enforceQueryMaxDataSizeLimits();
+            }
+            catch (Throwable e) {
+                log.warn(e, "Error enforcing query raw data size limits");
             }
         }, 1, 1, TimeUnit.SECONDS);
     }
@@ -595,11 +549,11 @@
      */
     public void enforceQueryMaxDataSizeLimits()
     {
-        for (QueryExecution query : queries.values()) {
+        for (QueryExecution query : queryTracker.getAllQueries()) {
             if (query.getState().isDone()) {
                 continue;
             }
-            DataSize queryMaxDataSize = SystemSessionProperties.getQueryMaxDataSize(query.getSession());
+            DataSize queryMaxDataSize = getQueryMaxDataSize(query.getSession());
             DataSize rawInputDataSize = query.getQueryInfo().getQueryStats().getRawInputDataSize();
             if (queryMaxDataSize.compareTo(rawInputDataSize) < 0) {
                 query.fail(new PrestoException(EXCEEDED_DATA_SIZE_LIMIT, "Query exceeded maximum data size limit of " + queryMaxDataSize));
