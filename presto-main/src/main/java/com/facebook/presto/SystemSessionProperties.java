/*
 * Licensed under the Apache License, Version 2.0 (the "License");
 * you may not use this file except in compliance with the License.
 * You may obtain a copy of the License at
 *
 *     http://www.apache.org/licenses/LICENSE-2.0
 *
 * Unless required by applicable law or agreed to in writing, software
 * distributed under the License is distributed on an "AS IS" BASIS,
 * WITHOUT WARRANTIES OR CONDITIONS OF ANY KIND, either express or implied.
 * See the License for the specific language governing permissions and
 * limitations under the License.
 */
package com.facebook.presto;

import com.facebook.presto.execution.QueryManagerConfig;
import com.facebook.presto.execution.TaskManagerConfig;
import com.facebook.presto.memory.MemoryManagerConfig;
import com.facebook.presto.spi.PrestoException;
import com.facebook.presto.spi.session.PropertyMetadata;
import com.facebook.presto.sql.analyzer.FeaturesConfig;
import com.facebook.presto.sql.analyzer.FeaturesConfig.JoinDistributionType;
import com.facebook.presto.sql.analyzer.FeaturesConfig.JoinReorderingStrategy;
import com.google.common.collect.ImmutableList;
import io.airlift.units.DataSize;
import io.airlift.units.Duration;

import javax.inject.Inject;

import java.util.List;
import java.util.Optional;
import java.util.OptionalInt;
import java.util.stream.Stream;

import static com.facebook.presto.spi.StandardErrorCode.INVALID_SESSION_PROPERTY;
import static com.facebook.presto.spi.session.PropertyMetadata.booleanProperty;
import static com.facebook.presto.spi.session.PropertyMetadata.integerProperty;
import static com.facebook.presto.spi.session.PropertyMetadata.stringProperty;
import static com.facebook.presto.spi.type.BigintType.BIGINT;
import static com.facebook.presto.spi.type.BooleanType.BOOLEAN;
import static com.facebook.presto.spi.type.IntegerType.INTEGER;
import static com.facebook.presto.spi.type.VarcharType.VARCHAR;
import static com.facebook.presto.sql.analyzer.FeaturesConfig.JoinDistributionType.BROADCAST;
import static com.facebook.presto.sql.analyzer.FeaturesConfig.JoinDistributionType.PARTITIONED;
import static com.facebook.presto.sql.analyzer.FeaturesConfig.JoinReorderingStrategy.ELIMINATE_CROSS_JOINS;
import static com.facebook.presto.sql.analyzer.FeaturesConfig.JoinReorderingStrategy.NONE;
import static com.google.common.base.Preconditions.checkArgument;
import static java.lang.Math.min;
import static java.lang.String.format;
import static java.util.Objects.requireNonNull;
import static java.util.stream.Collectors.joining;

public final class SystemSessionProperties
{
    public static final String OPTIMIZE_HASH_GENERATION = "optimize_hash_generation";
    public static final String JOIN_DISTRIBUTION_TYPE = "join_distribution_type";
    public static final String JOIN_MAX_BROADCAST_TABLE_SIZE = "join_max_broadcast_table_size";
    public static final String DISTRIBUTED_JOIN = "distributed_join";
    public static final String DISTRIBUTED_INDEX_JOIN = "distributed_index_join";
    public static final String HASH_PARTITION_COUNT = "hash_partition_count";
    public static final String GROUPED_EXECUTION_FOR_AGGREGATION = "grouped_execution_for_aggregation";
    public static final String PREFER_STREAMING_OPERATORS = "prefer_streaming_operators";
    public static final String TASK_WRITER_COUNT = "task_writer_count";
    public static final String TASK_CONCURRENCY = "task_concurrency";
    public static final String TASK_SHARE_INDEX_LOADING = "task_share_index_loading";
    public static final String QUERY_MAX_MEMORY = "query_max_memory";
    public static final String QUERY_MAX_TOTAL_MEMORY = "query_max_total_memory";
    public static final String QUERY_MAX_EXECUTION_TIME = "query_max_execution_time";
    public static final String QUERY_MAX_RUN_TIME = "query_max_run_time";
    public static final String RESOURCE_OVERCOMMIT = "resource_overcommit";
    public static final String QUERY_MAX_CPU_TIME = "query_max_cpu_time";
<<<<<<< HEAD
    public static final String QUERY_MAX_DATA_SIZE = "query_max_data_size";
=======
    public static final String QUERY_MAX_STAGE_COUNT = "query_max_stage_count";
>>>>>>> 62cf40c8
    public static final String REDISTRIBUTE_WRITES = "redistribute_writes";
    public static final String SCALE_WRITERS = "scale_writers";
    public static final String WRITER_MIN_SIZE = "writer_min_size";
    public static final String PUSH_TABLE_WRITE_THROUGH_UNION = "push_table_write_through_union";
    public static final String EXECUTION_POLICY = "execution_policy";
    public static final String DICTIONARY_AGGREGATION = "dictionary_aggregation";
    public static final String PLAN_WITH_TABLE_NODE_PARTITIONING = "plan_with_table_node_partitioning";
    public static final String SPATIAL_JOIN = "spatial_join";
    public static final String SPATIAL_PARTITIONING_TABLE_NAME = "spatial_partitioning_table_name";
    public static final String COLOCATED_JOIN = "colocated_join";
    public static final String CONCURRENT_LIFESPANS_PER_NODE = "concurrent_lifespans_per_task";
    public static final String REORDER_JOINS = "reorder_joins";
    public static final String JOIN_REORDERING_STRATEGY = "join_reordering_strategy";
    public static final String MAX_REORDERED_JOINS = "max_reordered_joins";
    public static final String INITIAL_SPLITS_PER_NODE = "initial_splits_per_node";
    public static final String SPLIT_CONCURRENCY_ADJUSTMENT_INTERVAL = "split_concurrency_adjustment_interval";
    public static final String OPTIMIZE_METADATA_QUERIES = "optimize_metadata_queries";
    public static final String FAST_INEQUALITY_JOINS = "fast_inequality_joins";
    public static final String QUERY_PRIORITY = "query_priority";
    public static final String SPILL_ENABLED = "spill_enabled";
    public static final String AGGREGATION_OPERATOR_UNSPILL_MEMORY_LIMIT = "aggregation_operator_unspill_memory_limit";
    public static final String OPTIMIZE_DISTINCT_AGGREGATIONS = "optimize_mixed_distinct_aggregations";
    public static final String LEGACY_ROW_FIELD_ORDINAL_ACCESS = "legacy_row_field_ordinal_access";
    public static final String ITERATIVE_OPTIMIZER = "iterative_optimizer_enabled";
    public static final String ITERATIVE_OPTIMIZER_TIMEOUT = "iterative_optimizer_timeout";
    public static final String EXCHANGE_COMPRESSION = "exchange_compression";
    public static final String LEGACY_TIMESTAMP = "legacy_timestamp";
    public static final String ENABLE_INTERMEDIATE_AGGREGATIONS = "enable_intermediate_aggregations";
    public static final String PUSH_AGGREGATION_THROUGH_JOIN = "push_aggregation_through_join";
    public static final String PUSH_PARTIAL_AGGREGATION_THROUGH_JOIN = "push_partial_aggregation_through_join";
    public static final String PARSE_DECIMAL_LITERALS_AS_DOUBLE = "parse_decimal_literals_as_double";
    public static final String FORCE_SINGLE_NODE_OUTPUT = "force_single_node_output";
    public static final String FILTER_AND_PROJECT_MIN_OUTPUT_PAGE_SIZE = "filter_and_project_min_output_page_size";
    public static final String FILTER_AND_PROJECT_MIN_OUTPUT_PAGE_ROW_COUNT = "filter_and_project_min_output_page_row_count";
    public static final String DISTRIBUTED_SORT = "distributed_sort";
    public static final String USE_MARK_DISTINCT = "use_mark_distinct";
    public static final String PREFER_PARTITIAL_AGGREGATION = "prefer_partial_aggregation";
    public static final String MAX_GROUPING_SETS = "max_grouping_sets";
    public static final String LEGACY_UNNEST = "legacy_unnest";
    public static final String STATISTICS_CPU_TIMER_ENABLED = "statistics_cpu_timer_enabled";
    public static final String ENABLE_STATS_CALCULATOR = "enable_stats_calculator";
    public static final String MAX_DRIVERS_PER_TASK = "max_drivers_per_task";

    private final List<PropertyMetadata<?>> sessionProperties;

    public SystemSessionProperties()
    {
        this(new QueryManagerConfig(), new TaskManagerConfig(), new MemoryManagerConfig(), new FeaturesConfig());
    }

    @Inject
    public SystemSessionProperties(
            QueryManagerConfig queryManagerConfig,
            TaskManagerConfig taskManagerConfig,
            MemoryManagerConfig memoryManagerConfig,
            FeaturesConfig featuresConfig)
    {
        sessionProperties = ImmutableList.of(
                stringProperty(
                        EXECUTION_POLICY,
                        "Policy used for scheduling query tasks",
                        queryManagerConfig.getQueryExecutionPolicy(),
                        false),
                booleanProperty(
                        OPTIMIZE_HASH_GENERATION,
                        "Compute hash codes for distribution, joins, and aggregations early in query plan",
                        featuresConfig.isOptimizeHashGeneration(),
                        false),
                booleanProperty(
                        DISTRIBUTED_JOIN,
                        "(DEPRECATED) Use a distributed join instead of a broadcast join. If this is set, join_distribution_type is ignored.",
                        null,
                        false),
                new PropertyMetadata<>(
                        JOIN_DISTRIBUTION_TYPE,
                        format("The join method to use. Options are %s",
                                Stream.of(JoinDistributionType.values())
                                        .map(JoinDistributionType::name)
                                        .collect(joining(","))),
                        VARCHAR,
                        JoinDistributionType.class,
                        featuresConfig.getJoinDistributionType(),
                        false,
                        value -> JoinDistributionType.valueOf(((String) value).toUpperCase()),
                        JoinDistributionType::name),
                new PropertyMetadata<>(
                        JOIN_MAX_BROADCAST_TABLE_SIZE,
                        "Maximum estimated size of a table that can be broadcast for JOIN.",
                        VARCHAR,
                        DataSize.class,
                        featuresConfig.getJoinMaxBroadcastTableSize(),
                        true,
                        value -> DataSize.valueOf((String) value),
                        DataSize::toString),
                booleanProperty(
                        DISTRIBUTED_INDEX_JOIN,
                        "Distribute index joins on join keys instead of executing inline",
                        featuresConfig.isDistributedIndexJoinsEnabled(),
                        false),
                integerProperty(
                        HASH_PARTITION_COUNT,
                        "Number of partitions for distributed joins and aggregations",
                        queryManagerConfig.getInitialHashPartitions(),
                        false),
                booleanProperty(
                        GROUPED_EXECUTION_FOR_AGGREGATION,
                        "Use grouped execution for aggregation when possible",
                        featuresConfig.isGroupedExecutionForAggregationEnabled(),
                        false),
                booleanProperty(
                        PREFER_STREAMING_OPERATORS,
                        "Prefer source table layouts that produce streaming operators",
                        false,
                        false),
                new PropertyMetadata<>(
                        TASK_WRITER_COUNT,
                        "Default number of local parallel table writer jobs per worker",
                        BIGINT,
                        Integer.class,
                        taskManagerConfig.getWriterCount(),
                        false,
                        value -> validateValueIsPowerOfTwo(value, TASK_WRITER_COUNT),
                        value -> value),
                booleanProperty(
                        REDISTRIBUTE_WRITES,
                        "Force parallel distributed writes",
                        featuresConfig.isRedistributeWrites(),
                        false),
                booleanProperty(
                        SCALE_WRITERS,
                        "Scale out writers based on throughput (use minimum necessary)",
                        featuresConfig.isScaleWriters(),
                        false),
                new PropertyMetadata<>(
                        WRITER_MIN_SIZE,
                        "Target minimum size of writer output when scaling writers",
                        VARCHAR,
                        DataSize.class,
                        featuresConfig.getWriterMinSize(),
                        false,
                        value -> DataSize.valueOf((String) value),
                        DataSize::toString),
                booleanProperty(
                        PUSH_TABLE_WRITE_THROUGH_UNION,
                        "Parallelize writes when using UNION ALL in queries that write data",
                        featuresConfig.isPushTableWriteThroughUnion(),
                        false),
                new PropertyMetadata<>(
                        TASK_CONCURRENCY,
                        "Default number of local parallel jobs per worker",
                        BIGINT,
                        Integer.class,
                        taskManagerConfig.getTaskConcurrency(),
                        false,
                        value -> validateValueIsPowerOfTwo(value, TASK_CONCURRENCY),
                        value -> value),
                booleanProperty(
                        TASK_SHARE_INDEX_LOADING,
                        "Share index join lookups and caching within a task",
                        taskManagerConfig.isShareIndexLoading(),
                        false),
                new PropertyMetadata<>(
                        QUERY_MAX_RUN_TIME,
                        "Maximum run time of a query (includes the queueing time)",
                        VARCHAR,
                        Duration.class,
                        queryManagerConfig.getQueryMaxRunTime(),
                        false,
                        value -> Duration.valueOf((String) value),
                        Duration::toString),
                new PropertyMetadata<>(
                        QUERY_MAX_EXECUTION_TIME,
                        "Maximum execution time of a query",
                        VARCHAR,
                        Duration.class,
                        queryManagerConfig.getQueryMaxExecutionTime(),
                        false,
                        value -> Duration.valueOf((String) value),
                        Duration::toString),
                new PropertyMetadata<>(
                        QUERY_MAX_CPU_TIME,
                        "Maximum CPU time of a query",
                        VARCHAR,
                        Duration.class,
                        queryManagerConfig.getQueryMaxCpuTime(),
                        false,
                        value -> Duration.valueOf((String) value),
                        Duration::toString),
                new PropertyMetadata<>(
                        QUERY_MAX_MEMORY,
                        "Maximum amount of distributed memory a query can use",
                        VARCHAR,
                        DataSize.class,
                        memoryManagerConfig.getMaxQueryMemory(),
                        true,
                        value -> DataSize.valueOf((String) value),
                        DataSize::toString),
                new PropertyMetadata<>(
                        QUERY_MAX_DATA_SIZE,
                        "Maximum raw data size of a query",
                        VARCHAR,
                        DataSize.class,
                        queryManagerConfig.getQueryMaxDataSize(),
                        true,
                        value -> DataSize.valueOf((String) value),
                        DataSize::toString),
                new PropertyMetadata<>(
                        QUERY_MAX_TOTAL_MEMORY,
                        "Maximum amount of distributed total memory a query can use",
                        VARCHAR,
                        DataSize.class,
                        memoryManagerConfig.getMaxQueryTotalMemory(),
                        true,
                        value -> DataSize.valueOf((String) value),
                        DataSize::toString),
                booleanProperty(
                        RESOURCE_OVERCOMMIT,
                        "Use resources which are not guaranteed to be available to the query",
                        false,
                        false),
                integerProperty(
                        QUERY_MAX_STAGE_COUNT,
                        "Temporary: Maximum number of stages a query can have",
                        queryManagerConfig.getMaxStageCount(),
                        true),
                booleanProperty(
                        DICTIONARY_AGGREGATION,
                        "Enable optimization for aggregations on dictionaries",
                        featuresConfig.isDictionaryAggregation(),
                        false),
                integerProperty(
                        INITIAL_SPLITS_PER_NODE,
                        "The number of splits each node will run per task, initially",
                        taskManagerConfig.getInitialSplitsPerNode(),
                        false),
                new PropertyMetadata<>(
                        SPLIT_CONCURRENCY_ADJUSTMENT_INTERVAL,
                        "Experimental: Interval between changes to the number of concurrent splits per node",
                        VARCHAR,
                        Duration.class,
                        taskManagerConfig.getSplitConcurrencyAdjustmentInterval(),
                        false,
                        value -> Duration.valueOf((String) value),
                        Duration::toString),
                booleanProperty(
                        OPTIMIZE_METADATA_QUERIES,
                        "Enable optimization for metadata queries",
                        featuresConfig.isOptimizeMetadataQueries(),
                        false),
                integerProperty(
                        QUERY_PRIORITY,
                        "The priority of queries. Larger numbers are higher priority",
                        1,
                        false),
                booleanProperty(
                        PLAN_WITH_TABLE_NODE_PARTITIONING,
                        "Experimental: Adapt plan to pre-partitioned tables",
                        true,
                        false),
                booleanProperty(
                        REORDER_JOINS,
                        "(DEPRECATED) Reorder joins to remove unnecessary cross joins. If this is set, join_reordering_strategy will be ignored",
                        null,
                        false),
                new PropertyMetadata<>(
                        JOIN_REORDERING_STRATEGY,
                        format("The join reordering strategy to use. Options are %s",
                                Stream.of(JoinReorderingStrategy.values())
                                        .map(JoinReorderingStrategy::name)
                                        .collect(joining(","))),
                        VARCHAR,
                        JoinReorderingStrategy.class,
                        featuresConfig.getJoinReorderingStrategy(),
                        false,
                        value -> JoinReorderingStrategy.valueOf(((String) value).toUpperCase()),
                        JoinReorderingStrategy::name),
                new PropertyMetadata<>(
                        MAX_REORDERED_JOINS,
                        "The maximum number of joins to reorder as one group in cost-based join reordering",
                        BIGINT,
                        Integer.class,
                        featuresConfig.getMaxReorderedJoins(),
                        false,
                        value -> {
                            int intValue = ((Number) requireNonNull(value, "value is null")).intValue();
                            if (intValue < 2) {
                                throw new PrestoException(INVALID_SESSION_PROPERTY, format("%s must be greater than or equal to 2: %s", MAX_REORDERED_JOINS, intValue));
                            }
                            return intValue;
                        },
                        value -> value),
                booleanProperty(
                        FAST_INEQUALITY_JOINS,
                        "Use faster handling of inequality join if it is possible",
                        featuresConfig.isFastInequalityJoins(),
                        false),
                booleanProperty(
                        COLOCATED_JOIN,
                        "Experimental: Use a colocated join when possible",
                        featuresConfig.isColocatedJoinsEnabled(),
                        false),
                booleanProperty(
                        SPATIAL_JOIN,
                        "Use spatial index for spatial join when possible",
                        featuresConfig.isSpatialJoinsEnabled(),
                        false),
                stringProperty(
                        SPATIAL_PARTITIONING_TABLE_NAME,
                        "Name of the table containing spatial partitioning scheme",
                        null,
                        false),
                integerProperty(
                        CONCURRENT_LIFESPANS_PER_NODE,
                        "Experimental: Run a fixed number of groups concurrently for eligible JOINs",
                        featuresConfig.getConcurrentLifespansPerTask(),
                        false),
                new PropertyMetadata<>(
                        SPILL_ENABLED,
                        "Experimental: Enable spilling",
                        BOOLEAN,
                        Boolean.class,
                        featuresConfig.isSpillEnabled(),
                        false,
                        value -> {
                            boolean spillEnabled = (Boolean) value;
                            if (spillEnabled && featuresConfig.getSpillerSpillPaths().isEmpty()) {
                                throw new PrestoException(
                                        INVALID_SESSION_PROPERTY,
                                        format("%s cannot be set to true; no spill paths configured", SPILL_ENABLED));
                            }
                            return spillEnabled;
                        },
                        value -> value),
                new PropertyMetadata<>(
                        AGGREGATION_OPERATOR_UNSPILL_MEMORY_LIMIT,
                        "Experimental: How much memory can should be allocated per aggragation operator in unspilling process",
                        VARCHAR,
                        DataSize.class,
                        featuresConfig.getAggregationOperatorUnspillMemoryLimit(),
                        false,
                        value -> DataSize.valueOf((String) value),
                        DataSize::toString),
                booleanProperty(
                        OPTIMIZE_DISTINCT_AGGREGATIONS,
                        "Optimize mixed non-distinct and distinct aggregations",
                        featuresConfig.isOptimizeMixedDistinctAggregations(),
                        false),
                booleanProperty(
                        LEGACY_ROW_FIELD_ORDINAL_ACCESS,
                        "Allow accessing anonymous row field with .field0, .field1, ...",
                        featuresConfig.isLegacyRowFieldOrdinalAccess(),
                        false),
                booleanProperty(
                        ITERATIVE_OPTIMIZER,
                        "Experimental: enable iterative optimizer",
                        featuresConfig.isIterativeOptimizerEnabled(),
                        false),
                new PropertyMetadata<>(
                        ITERATIVE_OPTIMIZER_TIMEOUT,
                        "Timeout for plan optimization in iterative optimizer",
                        VARCHAR,
                        Duration.class,
                        featuresConfig.getIterativeOptimizerTimeout(),
                        false,
                        value -> Duration.valueOf((String) value),
                        Duration::toString),
                booleanProperty(
                        EXCHANGE_COMPRESSION,
                        "Enable compression in exchanges",
                        featuresConfig.isExchangeCompressionEnabled(),
                        false),
                booleanProperty(
                        LEGACY_TIMESTAMP,
                        "Use legacy TIME & TIMESTAMP semantics (warning: this will be removed)",
                        featuresConfig.isLegacyTimestamp(),
                        true),
                booleanProperty(
                        ENABLE_INTERMEDIATE_AGGREGATIONS,
                        "Enable the use of intermediate aggregations",
                        featuresConfig.isEnableIntermediateAggregations(),
                        false),
                booleanProperty(
                        PUSH_AGGREGATION_THROUGH_JOIN,
                        "Allow pushing aggregations below joins",
                        featuresConfig.isPushAggregationThroughJoin(),
                        false),
                booleanProperty(
                        PUSH_PARTIAL_AGGREGATION_THROUGH_JOIN,
                        "Push partial aggregations below joins",
                        false,
                        false),
                booleanProperty(
                        PARSE_DECIMAL_LITERALS_AS_DOUBLE,
                        "Parse decimal literals as DOUBLE instead of DECIMAL",
                        featuresConfig.isParseDecimalLiteralsAsDouble(),
                        false),
                booleanProperty(
                        FORCE_SINGLE_NODE_OUTPUT,
                        "Force single node output",
                        featuresConfig.isForceSingleNodeOutput(),
                        true),
                new PropertyMetadata<>(
                        FILTER_AND_PROJECT_MIN_OUTPUT_PAGE_SIZE,
                        "Experimental: Minimum output page size for filter and project operators",
                        VARCHAR,
                        DataSize.class,
                        featuresConfig.getFilterAndProjectMinOutputPageSize(),
                        false,
                        value -> DataSize.valueOf((String) value),
                        DataSize::toString),
                integerProperty(
                        FILTER_AND_PROJECT_MIN_OUTPUT_PAGE_ROW_COUNT,
                        "Experimental: Minimum output page row count for filter and project operators",
                        featuresConfig.getFilterAndProjectMinOutputPageRowCount(),
                        false),
                booleanProperty(
                        DISTRIBUTED_SORT,
                        "Parallelize sort across multiple nodes",
                        featuresConfig.isDistributedSortEnabled(),
                        false),
                booleanProperty(
                        USE_MARK_DISTINCT,
                        "Implement DISTINCT aggregations using MarkDistinct",
                        featuresConfig.isUseMarkDistinct(),
                        false),
                booleanProperty(
                        PREFER_PARTITIAL_AGGREGATION,
                        "Prefer splitting aggregations into partial and final stages",
                        featuresConfig.isPreferPartialAggregation(),
                        false),
                integerProperty(
                        MAX_GROUPING_SETS,
                        "Maximum number of grouping sets in a GROUP BY",
                        featuresConfig.getMaxGroupingSets(),
                        true),
                booleanProperty(
                        LEGACY_UNNEST,
                        "Using legacy unnest semantic, where unnest(array(row)) will create one column of type row",
                        featuresConfig.isLegacyUnnestArrayRows(),
                        false),
                booleanProperty(
                        STATISTICS_CPU_TIMER_ENABLED,
                        "Experimental: Enable cpu time tracking for automatic column statistics collection on write",
                        taskManagerConfig.isStatisticsCpuTimerEnabled(),
                        false),
                booleanProperty(
                        ENABLE_STATS_CALCULATOR,
                        "Experimental: Enable statistics calculator",
                        featuresConfig.isEnableStatsCalculator(),
                        false),
                new PropertyMetadata<>(
                        MAX_DRIVERS_PER_TASK,
                        "Maximum number of drivers per task",
                        INTEGER,
                        Integer.class,
                        null,
                        false,
                        value -> min(taskManagerConfig.getMaxDriversPerTask(), validateNullablePositiveIntegerValue(value, MAX_DRIVERS_PER_TASK)),
                        object -> object));
    }

    public List<PropertyMetadata<?>> getSessionProperties()
    {
        return sessionProperties;
    }

    public static String getExecutionPolicy(Session session)
    {
        return session.getSystemProperty(EXECUTION_POLICY, String.class);
    }

    public static boolean isOptimizeHashGenerationEnabled(Session session)
    {
        return session.getSystemProperty(OPTIMIZE_HASH_GENERATION, Boolean.class);
    }

    public static JoinDistributionType getJoinDistributionType(Session session)
    {
        // distributed_join takes precedence until we remove it
        Boolean distributedJoin = session.getSystemProperty(DISTRIBUTED_JOIN, Boolean.class);
        if (distributedJoin != null) {
            if (!distributedJoin) {
                return BROADCAST;
            }
            return PARTITIONED;
        }

        return session.getSystemProperty(JOIN_DISTRIBUTION_TYPE, JoinDistributionType.class);
    }

    public static Optional<DataSize> getJoinMaxBroadcastTableSize(Session session)
    {
        return Optional.ofNullable(session.getSystemProperty(JOIN_MAX_BROADCAST_TABLE_SIZE, DataSize.class));
    }

    public static boolean isDistributedIndexJoinEnabled(Session session)
    {
        return session.getSystemProperty(DISTRIBUTED_INDEX_JOIN, Boolean.class);
    }

    public static int getHashPartitionCount(Session session)
    {
        return session.getSystemProperty(HASH_PARTITION_COUNT, Integer.class);
    }

    public static boolean isGroupedExecutionForJoinEnabled(Session session)
    {
        return session.getSystemProperty(GROUPED_EXECUTION_FOR_AGGREGATION, Boolean.class);
    }

    public static boolean preferStreamingOperators(Session session)
    {
        return session.getSystemProperty(PREFER_STREAMING_OPERATORS, Boolean.class);
    }

    public static int getTaskWriterCount(Session session)
    {
        return session.getSystemProperty(TASK_WRITER_COUNT, Integer.class);
    }

    public static boolean isRedistributeWrites(Session session)
    {
        return session.getSystemProperty(REDISTRIBUTE_WRITES, Boolean.class);
    }

    public static boolean isScaleWriters(Session session)
    {
        return session.getSystemProperty(SCALE_WRITERS, Boolean.class);
    }

    public static DataSize getWriterMinSize(Session session)
    {
        return session.getSystemProperty(WRITER_MIN_SIZE, DataSize.class);
    }

    public static boolean isPushTableWriteThroughUnion(Session session)
    {
        return session.getSystemProperty(PUSH_TABLE_WRITE_THROUGH_UNION, Boolean.class);
    }

    public static int getTaskConcurrency(Session session)
    {
        return session.getSystemProperty(TASK_CONCURRENCY, Integer.class);
    }

    public static boolean isShareIndexLoading(Session session)
    {
        return session.getSystemProperty(TASK_SHARE_INDEX_LOADING, Boolean.class);
    }

    public static boolean isDictionaryAggregationEnabled(Session session)
    {
        return session.getSystemProperty(DICTIONARY_AGGREGATION, Boolean.class);
    }

    public static boolean isOptimizeMetadataQueries(Session session)
    {
        return session.getSystemProperty(OPTIMIZE_METADATA_QUERIES, Boolean.class);
    }

    public static DataSize getQueryMaxMemory(Session session)
    {
        return session.getSystemProperty(QUERY_MAX_MEMORY, DataSize.class);
    }

    public static DataSize getQueryMaxDataSize(Session session)
    {
        return session.getSystemProperty(QUERY_MAX_DATA_SIZE, DataSize.class);
    }

    public static DataSize getQueryMaxTotalMemory(Session session)
    {
        return session.getSystemProperty(QUERY_MAX_TOTAL_MEMORY, DataSize.class);
    }

    public static Duration getQueryMaxRunTime(Session session)
    {
        return session.getSystemProperty(QUERY_MAX_RUN_TIME, Duration.class);
    }

    public static Duration getQueryMaxExecutionTime(Session session)
    {
        return session.getSystemProperty(QUERY_MAX_EXECUTION_TIME, Duration.class);
    }

    public static boolean resourceOvercommit(Session session)
    {
        return session.getSystemProperty(RESOURCE_OVERCOMMIT, Boolean.class);
    }

    public static int getQueryMaxStageCount(Session session)
    {
        return session.getSystemProperty(QUERY_MAX_STAGE_COUNT, Integer.class);
    }

    public static boolean planWithTableNodePartitioning(Session session)
    {
        return session.getSystemProperty(PLAN_WITH_TABLE_NODE_PARTITIONING, Boolean.class);
    }

    public static boolean isFastInequalityJoin(Session session)
    {
        return session.getSystemProperty(FAST_INEQUALITY_JOINS, Boolean.class);
    }

    public static JoinReorderingStrategy getJoinReorderingStrategy(Session session)
    {
        Boolean reorderJoins = session.getSystemProperty(REORDER_JOINS, Boolean.class);
        if (reorderJoins != null) {
            if (!reorderJoins) {
                return NONE;
            }
            return ELIMINATE_CROSS_JOINS;
        }
        return session.getSystemProperty(JOIN_REORDERING_STRATEGY, JoinReorderingStrategy.class);
    }

    public static int getMaxReorderedJoins(Session session)
    {
        return session.getSystemProperty(MAX_REORDERED_JOINS, Integer.class);
    }

    public static boolean isColocatedJoinEnabled(Session session)
    {
        return session.getSystemProperty(COLOCATED_JOIN, Boolean.class);
    }

    public static boolean isSpatialJoinEnabled(Session session)
    {
        return session.getSystemProperty(SPATIAL_JOIN, Boolean.class);
    }

    public static Optional<String> getSpatialPartitioningTableName(Session session)
    {
        return Optional.ofNullable(session.getSystemProperty(SPATIAL_PARTITIONING_TABLE_NAME, String.class));
    }

    public static OptionalInt getConcurrentLifespansPerNode(Session session)
    {
        Integer result = session.getSystemProperty(CONCURRENT_LIFESPANS_PER_NODE, Integer.class);
        if (result == 0) {
            return OptionalInt.empty();
        }
        else {
            checkArgument(result > 0, "Concurrent lifespans per node must be positive if set to non-zero");
            return OptionalInt.of(result);
        }
    }

    public static int getInitialSplitsPerNode(Session session)
    {
        return session.getSystemProperty(INITIAL_SPLITS_PER_NODE, Integer.class);
    }

    public static int getQueryPriority(Session session)
    {
        Integer priority = session.getSystemProperty(QUERY_PRIORITY, Integer.class);
        checkArgument(priority > 0, "Query priority must be positive");
        return priority;
    }

    public static Duration getSplitConcurrencyAdjustmentInterval(Session session)
    {
        return session.getSystemProperty(SPLIT_CONCURRENCY_ADJUSTMENT_INTERVAL, Duration.class);
    }

    public static Duration getQueryMaxCpuTime(Session session)
    {
        return session.getSystemProperty(QUERY_MAX_CPU_TIME, Duration.class);
    }

    public static boolean isSpillEnabled(Session session)
    {
        return session.getSystemProperty(SPILL_ENABLED, Boolean.class);
    }

    public static DataSize getAggregationOperatorUnspillMemoryLimit(Session session)
    {
        DataSize memoryLimitForMerge = session.getSystemProperty(AGGREGATION_OPERATOR_UNSPILL_MEMORY_LIMIT, DataSize.class);
        checkArgument(memoryLimitForMerge.toBytes() >= 0, "%s must be positive", AGGREGATION_OPERATOR_UNSPILL_MEMORY_LIMIT);
        return memoryLimitForMerge;
    }

    public static boolean isOptimizeDistinctAggregationEnabled(Session session)
    {
        return session.getSystemProperty(OPTIMIZE_DISTINCT_AGGREGATIONS, Boolean.class);
    }

    public static boolean isLegacyRowFieldOrdinalAccessEnabled(Session session)
    {
        return session.getSystemProperty(LEGACY_ROW_FIELD_ORDINAL_ACCESS, Boolean.class);
    }

    public static boolean isNewOptimizerEnabled(Session session)
    {
        return session.getSystemProperty(ITERATIVE_OPTIMIZER, Boolean.class);
    }

    @Deprecated
    public static boolean isLegacyTimestamp(Session session)
    {
        return session.getSystemProperty(LEGACY_TIMESTAMP, Boolean.class);
    }

    public static Duration getOptimizerTimeout(Session session)
    {
        return session.getSystemProperty(ITERATIVE_OPTIMIZER_TIMEOUT, Duration.class);
    }

    public static boolean isExchangeCompressionEnabled(Session session)
    {
        return session.getSystemProperty(EXCHANGE_COMPRESSION, Boolean.class);
    }

    public static boolean isEnableIntermediateAggregations(Session session)
    {
        return session.getSystemProperty(ENABLE_INTERMEDIATE_AGGREGATIONS, Boolean.class);
    }

    public static boolean shouldPushAggregationThroughJoin(Session session)
    {
        return session.getSystemProperty(PUSH_AGGREGATION_THROUGH_JOIN, Boolean.class);
    }

    public static boolean isPushAggregationThroughJoin(Session session)
    {
        return session.getSystemProperty(PUSH_PARTIAL_AGGREGATION_THROUGH_JOIN, Boolean.class);
    }

    public static boolean isParseDecimalLiteralsAsDouble(Session session)
    {
        return session.getSystemProperty(PARSE_DECIMAL_LITERALS_AS_DOUBLE, Boolean.class);
    }

    public static boolean isForceSingleNodeOutput(Session session)
    {
        return session.getSystemProperty(FORCE_SINGLE_NODE_OUTPUT, Boolean.class);
    }

    public static DataSize getFilterAndProjectMinOutputPageSize(Session session)
    {
        return session.getSystemProperty(FILTER_AND_PROJECT_MIN_OUTPUT_PAGE_SIZE, DataSize.class);
    }

    public static int getFilterAndProjectMinOutputPageRowCount(Session session)
    {
        return session.getSystemProperty(FILTER_AND_PROJECT_MIN_OUTPUT_PAGE_ROW_COUNT, Integer.class);
    }

    public static boolean useMarkDistinct(Session session)
    {
        return session.getSystemProperty(USE_MARK_DISTINCT, Boolean.class);
    }

    public static boolean preferPartialAggregation(Session session)
    {
        return session.getSystemProperty(PREFER_PARTITIAL_AGGREGATION, Boolean.class);
    }

    public static boolean isDistributedSortEnabled(Session session)
    {
        return session.getSystemProperty(DISTRIBUTED_SORT, Boolean.class);
    }

    public static int getMaxGroupingSets(Session session)
    {
        return session.getSystemProperty(MAX_GROUPING_SETS, Integer.class);
    }

    public static boolean isLegacyUnnest(Session session)
    {
        return session.getSystemProperty(LEGACY_UNNEST, Boolean.class);
    }

    public static OptionalInt getMaxDriversPerTask(Session session)
    {
        Integer value = session.getSystemProperty(MAX_DRIVERS_PER_TASK, Integer.class);
        if (value == null) {
            return OptionalInt.empty();
        }
        return OptionalInt.of(value);
    }

    private static int validateValueIsPowerOfTwo(Object value, String property)
    {
        int intValue = ((Number) requireNonNull(value, "value is null")).intValue();
        if (Integer.bitCount(intValue) != 1) {
            throw new PrestoException(
                    INVALID_SESSION_PROPERTY,
                    format("%s must be a power of 2: %s", property, intValue));
        }
        return intValue;
    }

    private static Integer validateNullablePositiveIntegerValue(Object value, String property)
    {
        return validateIntegerValue(value, property, 1, true);
    }

    private static Integer validateIntegerValue(Object value, String property, int lowerBoundIncluded, boolean allowNull)
    {
        if (value == null && !allowNull) {
            throw new PrestoException(INVALID_SESSION_PROPERTY, format("%s must be non-null", property));
        }

        if (value == null) {
            return null;
        }

        int intValue = ((Number) value).intValue();
        if (intValue < lowerBoundIncluded) {
            throw new PrestoException(INVALID_SESSION_PROPERTY, format("%s must be equal or greater than %s", property, lowerBoundIncluded));
        }
        return intValue;
    }

    public static boolean isStatisticsCpuTimerEnabled(Session session)
    {
        return session.getSystemProperty(STATISTICS_CPU_TIMER_ENABLED, Boolean.class);
    }

    public static boolean isEnableStatsCalculator(Session session)
    {
        return session.getSystemProperty(ENABLE_STATS_CALCULATOR, Boolean.class);
    }
}<|MERGE_RESOLUTION|>--- conflicted
+++ resolved
@@ -69,11 +69,8 @@
     public static final String QUERY_MAX_RUN_TIME = "query_max_run_time";
     public static final String RESOURCE_OVERCOMMIT = "resource_overcommit";
     public static final String QUERY_MAX_CPU_TIME = "query_max_cpu_time";
-<<<<<<< HEAD
     public static final String QUERY_MAX_DATA_SIZE = "query_max_data_size";
-=======
     public static final String QUERY_MAX_STAGE_COUNT = "query_max_stage_count";
->>>>>>> 62cf40c8
     public static final String REDISTRIBUTE_WRITES = "redistribute_writes";
     public static final String SCALE_WRITERS = "scale_writers";
     public static final String WRITER_MIN_SIZE = "writer_min_size";
